## Angular Intro, Controllers, and Directives
- Describe the benefits of using a front end framework
- Explain how libraries differ from frameworks.
- Build a controller with hard coded data.
- Render controller data in the view
- bind data with a controller variable
- explain what angular directives do and how they are leveraged to execute JS
- Use `ng-repeat` to iterate over data
- use `ng-hide`/`ng-show` to hide and show elements
- use `ng-submit` to create hard coded objects on the client

## highlevel overview of FEFW
## Opening Framing (5/5)

How we got here:

1. vanilla js
  - a lot of code to write

2. jQuery
  - easier to do more
  - easier to write more bad code

3. OOJS
  - more structured but a royal pain to write

4. Frameworks
  - All the structure of OOJS with the ease of writing like jQuery.

What's the purpose of a front end framework? JS and all of it's many libraries are great, but you can start building and building your application and all of a sudden there's no structure and everything's soup.

### libraries (2.5/7.5)

- libraries gives us tools to utilize.
- abstracts code and allows us to write our code more succinctly
- allows us to write applications faster and easier
- lots of options, very few rules (jQuery)

### frameworks (2.5/10)

- like libraries in that it gives us tools to utilize
- additionally they provide structure and conventions users have to follow in order for them to work.
- Lots of rules (convention), few options (Ruby on Rails)

## What is a front end framework? (5/15)
- a library that attempts to move some or all application logic to the browser, while providing a simple interface for keeping the front-end in sync with the back-end
- applications can run completely in the browser, minimizing server load since the server is only accessed when the front end needs to synchronize data with the backend
- server sends over the app in the initial request (HTML/CSS/JS) then JS makes all subsequent requests with AJAX
- provides more fluid user experience
- loads everything from the database on page load (data and templates) then renders/updates the page content based on user interaction.

## What is Angular? (15/30)

Take a look at [this quick overview of angular](http://www.tutorialspoint.com/angularjs/angularjs_overview.htm)(10)

T&T - Some points to think about (5)
- How does the MVC pattern differ on the front-end vs back-end, what are it similarities?
- What do front end frameworks provide?
- How does angular differ from front-end frameworks?

## Angular (5/35)
- structural front end framework for dynamic web apps
- uses HTML as your template language and lets you extend HTML's syntax to express your application's functionality
- allows you to utilize html attributes to add behavior through JS. (directives)
- changes are reflected in various areas and persisted immediately without page refresh
- it's interesting, there'll be a lot of logic in the dom.

## Setup (5/40)
Let's set up an angular environment

Files/folders:
``` bash
$ mkdir todo_angular
$ cd todo_angular
$ touch index.html
$ mkdir js
$ mkdir js/controllers
$ touch js/app.js
```

Bower Installation:
```bash
$ npm install -g bower
$ bower install --save jquery
$ bower install --save angular
```

> installing bower globally so that we can add this dependency to our system

`index.html`:
```html
<!DOCTYPE html>
<html lang="en">
<head>
 <meta charset="UTF-8">
 <title>Angular Lesson</title>
 <script src="bower_components/jquery/dist/jquery.min.js"></script>
 <script src="bower_components/angular/angular.min.js"></script>
 <script src="js/app.js"></script>
</head>
<body>

</body>
</html>
```

> In the `index.html` file, we are linking to the bower components we already installed before along with our main `js/app.js` file

## Creating angular app (5/45)
We're going to add an immediately invoked function expression to instantiate our angular application. In `js/app.js`:

```js
(function() {
  angular.module('todo', []);
})()
```

<<<<<<< HEAD
What's a module?
What's an immediately-invoked function (IFFE)?

> the first argument is the name of the angular module. The second argument is an array of modules on which the current module will depend on. This is an immediately invoked function expression.
=======
> the first argument is the name of the angular module. The second argument is an array of modules on which the current module will depend on. This is an immediately invoked function expression. We immediately invoke in order to start the angular application
>>>>>>> cbb71de6

## Directives (5/50)
Directives are markers on a DOM element that tell AngularJS's HTML compiler to attach a specified behavior to that DOM element (e.g. via event listeners).

This definition always scares me. I might say "Directives are Angular's way of letting you make custom elements and attributes. HTML elements and attributes can have different behaviors. Angular lets you make different behaviors for these elements and attributes for these, too."

### Our first directive - ng-app.
Let's add our very first directive. In the `index.html`:

```html
<html lang='en' ng-app='todo'>
```

> ng-app defines which portion of the html that our JS will be applied to. In this case, we're adding it to the `<html>` so we extend our JS functionality to the entire DOM. The domain of the directive begins and ends with the opening and closing tags of the html element the directive is defined in.

`ng-app` says which HTML element is going to the "box" inside which all of our Angular stuff goes.

## Angular expression (10/60)
### `{{}}`(5)
Because we defined our ng-app we are able to use `{{}}` much in the same way we used `<%%>` in ruby.

`{{}}` allows us to execute JS code in the `index.html`

### You do write these expressions and what generates on the page. Try other things out! (5)
```html
<div>{{5 + 5}}</div>
<div>{{5 == "5"}}</div>
<div>{{5 === "5"}}</div>
<div>{{"pizza"}}</div>
```

## Break (10/70)
## Angular controllers (10/80)
<<<<<<< HEAD
This is cool, but not very useful. We're basically just hard-coding in data here, which we'll never do in a "real" app. Instead, we want to dynamically insert data. **Controllers** are the go-between for views (our HTML) and our data.

Let's create the controller file `$ touch js/controllers/todos.js` and add the following code:
=======
It's not really enough just to use basic JS expressions, that just like hardcoding values into the DOM. We're never really going to do this, but we will be using expressions to access objects. We can do this sort of behavior with controllers. Let's create the controller file `$ touch js/controllers/todos.js` and add the following code:
>>>>>>> cbb71de6

```js
var app = angular.module("todo")
app.controller("todoController", function(){
  this.todos = [
    "Walk the Dog",
    "Buy Groceries",
    "Eat foot",
    "Smell fish"
  ]
})
```

> We've instantiated a controller on our main app. This is where all the logic will be contained. We'll be learning later this week how to fetch data from an external API, that behavior will belong in the controller. For now, we've hardcoded 4 strings as a property for the controller acting as our API fetch for our model. Our model is a todo string

Additionally we need to add this controller as a dependency to our `index.html`:

```html
<script src="js/controllers/todos.js"></script>
```

### Setup & add controller and seed data in controller - you do - grumblr (20/100)
- Set up the `grumblr` application as an angular application.
- Create an angular application in the main js file
- Create an angular controller
- That angular controller will have a property that is an array that contains 5 objects with the following properties:
  - title
  - author name
  - content
  - photo url

### Initialize Controller in the DOM
In `index.html`:
```html
<div ng-controller='todosController as todosCtrl'>
  <p>{{todosCtrl.todos[0]}}</p>
</div>
```

> we used the `ng-controller` directive here in order to instantiate our controller in the DOM. In the same way that `ng-app` established the domain of the js functionality in the html element, the `ng-controller` establishes the domain in this div.

> `todosCtrl` is an instance of our controller. `ng-controller` gives this whole div access to all the values and methods defined in that controller. This instance of a controller is called a "ViewModel".

### Accessing values in the Controller - You do (5/105)
In the div above, use `{{}}` (an angular expression) to access a todo from the controller.

## Controller Functions (20/125)
We need to be able to define functions that interact with our models and views. We do this through the controller.

Let's create a function in our controller and see if we can utilize it in the DOM. In `js/controllers/todos.js`:

```js
  this.sayHello = function(){
    console.log("Hello World!")
  }
```

> all we did here is add a function to our controller we can use this functionality in a variety of ways.

### `ng-click`
Sometimes we want JS functionality we've defined in a controller to execute on click. Enter `ng-click`. `ng-click` says which controller function you want to execute when that HTML element is clicked. We're going to update the html and nest an `ng-click` anchor tag (`<a></a>`) in our `<div>` that contains the controller.

```html
<a href="#" ng-click="todosCtrl.sayHello()">Say Hello</a>
```

> This is just an anchor with an `ng-click` attribute. The value of the attribute is a function of the todosController that logs hello. `ng-click` adds a click event to the dom element it's associated with.

This sort of behavior is nice, but who wants to just say hello. I think it'd be really really nice if it did something useful like show a form.

We're going to be using another angular directive that allows us to leverage booleans values to display elements. The idea is that the element is only displayed if a property of the controller evaluates to true.

Let's instantiate a property of our controller and replace our `.sayHello()` function to be `.toggleForm`. In `js/controllers/todos.js`:

```js
  this.formIsVisible = false
  this.toggleForm = function(){
    console.log("toggleform")
    if(this.formIsVisible){
      this.formIsVisible = false
    }
    else{
      this.formIsVisible = true
    }
  }
```

> All we've done here is instantiate a property of our controller to false. Then defined the `.toggleForm()` function of our controller to change `this.formIsVisible` between true and false any time that function is called

## `ng-show`
We now need to link `.formIsVisible` to an actual form. We can do this by using an angular directive called `ng-show`. This adds a `display:none` using CSS if something is `true`. In this case, we're going to hide the form if `.formIsVisible` evaluates to `true`. In `index.html`:

**Note:** Directives all take somewhat different values! Before we had directives that looked like `ng-something={{something.else}}`, and `ng-something=object.method()`. Now we have `ng-show="todosCtrl.formIsVisible"`

```html
<div ng-controller="todosController as todosCtrl">
  <div ng-click="todosCtrl.toggleForm()">New Todo</div>
  <form ng-show="todosCtrl.formIsVisible">
    <label>content</label>
    <input type="text" name="content">
  </form>
</div>
```

> `ng-click` is used here to toggle the value of `todosCtrl.formIsVisible` between true and false. `ng-show` is being used here to evaluate `todosCtrl.formIsVisible` and show the form if it's true and hide if it's false. If we click on `New Todo`, we can see that the form appears and disappears.

> ---- talk about 2 way data binding here? is this a form of 2 way data binding?

## Create form - you do - grumble (25/150)
1. Use `ng-controller` to initialize a controller in your view
2. In the controller JS file, give the controller a property that is either `true` or `false` (like `.formIsVisible`)
3. add a function to toggle a form to create Grumbles
4. add an `ng-click` to call the function defined in step 3 that changes the boolean value of the property in step 2
5. add a form with an `ng-show` that uses the property in step 2
6. The form should contain label and input tags for:
  - title
  - author name
  - content
  - photo url

## Lunch

## ng repeat (15/15)
Right now all we can do with our form is toggle it, but we'll be learning later today how to use the form to create a new todo. But first, let's render all of our todos using a new angular directive.

In the past with OOJS or Backbone we generated a whole bunch of html through JS itself. In angular we'll be using directives through the html to execute this same sort of behavior. It feels more railsy/handlebarsy then OOJS or backbone. In `index.html`:

```html
<div ng-repeat="todo in todosCtrl.todos">
  <p>{{$index}}{{todo}}</p>
</div>
```

> All we've done here, is print each todo with it coresponding index value. It is important to note that `$index` is the index value for each iteration of the `ng-repeat`

Let's also add the form that we'll be using to edit each corresponding grumble. In `index.html`:

```html
<div ng-repeat="todo in todosCtrl.todos">
  <p>{{$index}}{{todo}}</p>
  <button class ='edit'>Edit Todo</button>
  <form>
    <input type="text" name="content">
  </form>
</div>
```

> We've added a button that will be used to toggle the form as well as a generic form here.

Earlier, we added a property and function to our controller and used some angular directives to hide and show forms. We're going to do the same sort of thing here to make our edit form show/hide correctly. In `index.html`:

```html
<div ng-repeat="todo in todosCtrl.todos">
  <p ng-show='!editTodo'>{{$index}}{{todo}}</p>
  <button class ='edit' ng-click='editTodo = !editTodo'>Edit Todo</button>
  <form ng-show='editTodo'>
    <input type="text" name="content">
  </form>
</div>
```

> Note that we utilized a seemingly uninstantiated global variable `editTodo`. `ng-repeat`, however, establishes a scope for `editTodo`. If we utilized the same logic as the last time we did this behavior (ie using `todoCtrl.formIsVisible`) any time we click on one, all of the edit forms would open. Because we never instantiated editTodo it by default is undefined, which is falsey. So we use `!editTodo` so that we show them initially. We're using the scope of the `ng-repeat` to our advantage because there is a new scope for each iteration.

## `ng repeat` - you do - grumblr (20/35)
- Display all of the hardcoded grumbles on to the screen using `ng-repeat`
- Make sure that you display all of the information for each grumble(title, author name, content, photo url)
- make sure each grumble has a toggleable edit form.

## View Model - Revisted! (5/40)
ViewModel is a model which has been tailored to support a specific UI, helping in easing data binding. In our case, when we did `ng-controller="todosController as todosCtrl"`, we're creating a new instance of our controller -- the View Model -- that is tailored to support our interface. In this way, we can use the View Model to access functions and properties we've defined in our controller. Everytime we load the DOM we create a new View Model based on the functionality defined in the controller.

## ng-model + break(40/80)
We can utilize the view model in a variety of ways. We'll be using view model to leverage the angular directive `ng-model` to retreive and set data. We can actually just create properties on the view model to serve this end.

We can see all of our todos, we can even toggle forms to create new ones and edit existing ones. Theres just one problem. We can't actually create or edit todos yet. We need a way to access the values of the input elements and call a function to create the Todo in the form. We'll be using `ng-model` and `ng-submit` to do these things. Let's get the functionality working for creating Todos. In `index.html`:

```html
<div ng-controller="todosController as todosCtrl">
  <div ng-click="todosCtrl.toggleForm()">New Todo</div>
  <form ng-show="todosCtrl.formIsVisible" ng-submit="todosCtrl.create()">
    <label>content</label>
    <input type="text" name="content" ng-model="todosCtrl.content">
  </form>
</div>
```

> We added an angular directive to execute a function when the form is submitted `.create` (we haven't defined this method yet). Additionally, we added an `ng-model` to our input tag with a value of the `content` property of our `todosCtrl`. When we submit the form, the value contained in the input box will be stored as a property of the `todosCtrl`.

Let's define our `.create` function in the controller now. In `js/controllers/todos.js`:

```js
this.create = function(){
  this.todos.unshift(this.content)
}
```

> unshift is just like push, only it adds the argument as the first element of the array instead of the last.

We can also use `ng-model` to fill out the values of the form itself. We will need this bit of functionality to program the logic of our edit functionality. In `index.html`:

```html
<div ng-repeat="todo in todosCtrl.todos">
  <p ng-show="!editTodo">{{$index}}{{todo}}</p>
  <button class ="edit" ng-click="todosCtrl.edit($index); editTodo = !editTodo">Edit Todo</button>
  <form ng-show="editTodo">
    <input type="text" name="content" ng-model="todosCtrl.content">
    <button class="new" ng-click="todosCtrl.update($index); editTodo = !editTodo">Save</button>
    <button ng-click='editTodo = !editTodo' class='cancel'>Cancel</button>
  </form>
</div>
```

> We've added alot of stuff here. We added `.edit` and `.update` (neither are defined... yet). The `.edit` function will essentially fill out the initial value of the `ng-model="todosCtrl.content"`. The `.update` function will actually change the hardcoded string value in our array of `todos` located in controller defintion. Additionally both buttons in the form will toggle the form to hide it.

Let's update the controller to include these two functions now. In `js/controllers/todos.js`:

```js
// when called, this function will select a todo by an index passed in as an argument.
// It will then change the value of the html element with attribute: `ng-model='todoCtrl.content'`
// to be the string contained at that index value.
this.edit = function(index){
  var todo = this.todos[index]
  this.content = todo
}

// when called, this will replace the content of a todo at at an index value that
// passed in as an argument.
this.update = function(index){
  var todo = this.todos[index]
  todo = this.content
}
```

## edit/update functionality - you do - grumblr (30/110)
We've finished our todo app with everything except for delete functionality.
You do:
- Update grumblr to match the functionality of Todos
- it should have create and edit functionality.

> Remember the todo app utilized an array of "strings". You'll need to figure out how the functionalities for strings map to the functionalities for objects.

## delete functionality - you do - grumblr (20/130)
Using what you know about angular directives and controllers, update the view(`index.html`) and the controller (`js/controllers/grumbles.js`) to incorporate delete functionality for your grumbles.<|MERGE_RESOLUTION|>--- conflicted
+++ resolved
@@ -115,14 +115,10 @@
 })()
 ```
 
-<<<<<<< HEAD
 What's a module?
 What's an immediately-invoked function (IFFE)?
 
-> the first argument is the name of the angular module. The second argument is an array of modules on which the current module will depend on. This is an immediately invoked function expression.
-=======
 > the first argument is the name of the angular module. The second argument is an array of modules on which the current module will depend on. This is an immediately invoked function expression. We immediately invoke in order to start the angular application
->>>>>>> cbb71de6
 
 ## Directives (5/50)
 Directives are markers on a DOM element that tell AngularJS's HTML compiler to attach a specified behavior to that DOM element (e.g. via event listeners).
@@ -156,13 +152,9 @@
 
 ## Break (10/70)
 ## Angular controllers (10/80)
-<<<<<<< HEAD
 This is cool, but not very useful. We're basically just hard-coding in data here, which we'll never do in a "real" app. Instead, we want to dynamically insert data. **Controllers** are the go-between for views (our HTML) and our data.
 
 Let's create the controller file `$ touch js/controllers/todos.js` and add the following code:
-=======
-It's not really enough just to use basic JS expressions, that just like hardcoding values into the DOM. We're never really going to do this, but we will be using expressions to access objects. We can do this sort of behavior with controllers. Let's create the controller file `$ touch js/controllers/todos.js` and add the following code:
->>>>>>> cbb71de6
 
 ```js
 var app = angular.module("todo")
