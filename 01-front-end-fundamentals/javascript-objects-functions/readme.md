--- conflicted
+++ resolved
@@ -46,12 +46,7 @@
 
 ## Objects
 
-<<<<<<< HEAD
-Objects too are a complex data type - usually referred to as an *un*-ordered list. They are
-a collection of key-value pairs.
-=======
 Objects too are a complex data type - usually referred to as an *unordered* list (or dictionary, or hash, or map...). They are a collection of key-value pairs called properties. The keys which we explicitly state when defining a property are analogous to our array indexes. They are how we access the associated value (more below).
->>>>>>> 2c9c551e
 
 What kinds of things in the world fit into an array? What kinds of things fit into key-value pairs?
 
@@ -218,94 +213,8 @@
 }
 car.drive()
 ```
-
-<<<<<<< HEAD
-=======
-## DOM
-
-The [**D**ocument **O**bject **M**odel](https://developer.mozilla.org/en-US/docs/Web/API/Document_Object_Model/Introduction)
-is a programming interface for HTML.
-
-An HTML *document* is available for us to manipulate as an object, and this object is structured like a tree:
-
-(Not like this one http://hakim.se/experiments/css/domtree/)
-
-![](http://www.tuxradar.com/files/LXF118.tut_grease.diagram.png)
-
-https://css-tricks.com/dom/
-
-### Document
-
-`document`
-  - `document.head`
-  - `document.body`
-
-Each web page loaded in the browser has its own document object. The Document interface serves as an entry point to the web page's content
-
-`document.body`
-  - .children
-  - .childNodes
-  - .firstChild
-  - .lastChild
-  - .nextSibling
-  - .parentElement
-  - .parentNode
-
-### Selecting DOM elements
-
-- document.getElementById
-- document.getElementsByTagName
-- document.getElementsByClassName
-- document.querySelector
-- document.querySelectorAll
-
-### Altering DOM Elements
-
-- .textContent
-- .innerHTML
-- .setAttribute(name, value);
-- .id
-- .classList.toggle (add, remove, contains)
-- .style
-
-### Creating/Removing DOM Elements
-
-- .createElement
-- .appendChild
-- .removeChild
-
-### You do: Logo hijack
-
-- Open up www.google.com in Chrome or Firefox, and open up the console.
-- Find the Google logo and store it in a variable.
-- Modify the source of the logo IMG so that it's a Yahoo logo instead.
-- Find the Google search button and store it in a variable.
-- Modify the text of the button so that it says "Yahooo!" instead.
-
-## Events
-
-- https://developer.mozilla.org/en-US/docs/Web/Events
-
-- .onclick
-- .addEventListener
-  - click
-  - mouseover
-- .preventDefault()
-
-## Color Scheme Switcher
-
-- [jessica hische](http://jessicahische.is/)
-- [color scheme switcher](https://github.com/ga-dc/color-scheme-switcher)
-
 ---
 
-## Homework
-
-<https://github.com/ga-dc/tic_tac_toe>
-
->>>>>>> 2c9c551e
----
-
 ## Sample Quiz Questions:
 
 1. What is the difference between a method and an attribute?